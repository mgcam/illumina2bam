--- conflicted
+++ resolved
@@ -52,22 +52,15 @@
         System.out.println("SplitBamByChromosomes instanceMain");
         
         String[] args = {
-<<<<<<< HEAD
 	        "I=testdata/bam/986_1_human.sam",
 	        "O=testdata/986_1_human_split_by_chromosome",
 	        "S=1", "S=2",
-=======
-            "I=testdata/bam/986_1_human.sam",
-            "O=testdata/986_1_human_split_by_chromosome",
-	    "S=1,2:5",
->>>>>>> 9fd28eb3
             "TMP_DIR=testdata/",
             "VALIDATION_STRINGENCY=SILENT"
         };
 
         splitter.instanceMain(args);
         System.out.println(splitter.getCommandLine());
-<<<<<<< HEAD
         String[] splitPaths = {
 	        "testdata/986_1_human_split_by_chromosome_000.sam", 
 	        "testdata/986_1_human_split_by_chromosome_001.sam" };
@@ -83,22 +76,6 @@
 		        CheckMd5.getBamMd5AfterRemovePGVersion(splitFile, NAME);
 	        System.out.println(splitPaths[i]+"\t"+md5);
 	        assertEquals(md5, md5Expected[i]);
-=======
-        String[] splitPaths = { "testdata/986_1_human_split_by_chromosome_000.sam", 
-                                "testdata/986_1_human_split_by_chromosome_001.sam", 
-                                "testdata/986_1_human_split_by_chromosome_002.sam" };
-        String[] md5Expected = { "c32641667d464fa50457ff29cb5e0c15",
-                                 "25dfcd9f58accd05a9eab4a8270a6eca",
-                                 "14235534b5c6eddb4a11285228e0a57a"};
-
-        for (int i=0; i<3; i++) {
-            File splitFile = new File(splitPaths[i]);
-            splitFile.deleteOnExit();
-            assertTrue(splitFile.exists());
-            String md5 = CheckMd5.getBamMd5AfterRemovePGVersion(splitFile, "SplitBamByChromosomes");
-            System.out.println(splitPaths[i]+"\t"+md5);
-            assertEquals(md5, md5Expected[i]);
->>>>>>> 9fd28eb3
         }
     }
 
