--- conflicted
+++ resolved
@@ -1,10 +1,8 @@
-<<<<<<< HEAD
-release-1.05
+release-1.07
 - adapted IlluminaFileReader to read either normal or gzip compressed files
-=======
+
 release-1.06
 - corrects errors in git tagging with 1.04 and 1.05
->>>>>>> 6b7b37d3
 
 release-1.04
 - new tool SplitBamByChromosomes
