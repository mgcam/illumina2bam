/*
 * Copyright (C) 2011 GRL
 *
 * This library is free software. You can redistribute it and/or modify
 * it under the terms of the GNU General Public License as published by
 * the Free Software Foundation, either version 3 of the License, or
 * (at your option) any later version.
 *
 * This program is distributed in the hope that it will be useful,
 * but WITHOUT ANY WARRANTY; without even the implied warranty of
 * MERCHANTABILITY or FITNESS FOR A PARTICULAR PURPOSE.  See the
 * GNU General Public License for more details.
 *
 * You should have received a copy of the GNU General Public License
 * along with this program.  If not, see <http://www.gnu.org/licenses/>.
 *
 * 
 */
package illumina;

import illumina.file.reader.FilterFileReader;
import illumina.file.reader.CLocsFileReader;
import illumina.file.reader.BCLFileReader;
import illumina.file.reader.SCLFileReader;
import illumina.file.reader.IlluminaFileReader;
import illumina.file.reader.PosFileReader;
import java.io.File;
import java.text.DecimalFormat;
import java.util.HashMap;
import java.util.List;
import java.util.Map;

import net.sf.samtools.SAMFileHeader;
import net.sf.samtools.SAMFileWriter;
import net.sf.samtools.SAMFileWriterFactory;
import net.sf.samtools.SAMReadGroupRecord;
import net.sf.samtools.SAMRecord;
import net.sf.picard.util.Log;

/**
 * Process an illumina tile
 * 
 * @author Guoying Qi
 */
public class Tile {
    
    private final Log log = Log.getInstance(Tile.class);
    
    //fields must be given
    private final String intensityDir;
    private final String baseCallDir;
    private final String id;
    private final int laneNumber;
    private final int tileNumber;

    //fields for tag name
    private final String barcodeSeqTagName;
    private final String barcodeQualTagName;

    private final HashMap<String, int[]> cycleRangeByRead;

    private final boolean includeSecondCall;
    private final boolean pfFilter;

    //temp fields    
    private final String laneSubDir;
    private final String tileName;
    private final String tileNameInFour;
    private final boolean pairedRead;
    private final boolean indexed;

    //file name
    private final String cLocsFileName;
    protected final String posFileName;
    private final String filterFileName;

    //file reader list
    private final HashMap<String, BCLFileReader[]> bclFileReaderListByRead;
    private final HashMap<String, SCLFileReader[]> sclFileReaderListByRead;

    /**
     * 
     * @param intensityDir intensities directory
     * @param id instrument with run id, which will be used for read name
     * @param laneNumber the run laneNumber number
     * @param tileNumber this tile number
     * @param cycleRangeByRead cycle range for each read, the hash key could be read1, read2 or readIndex
     * @param secondCall include second base call or not
     * @param pfFilter include PF filtered reads or not
     */
    public Tile(String intensityDir,
            String baseCallDir,
            String id,
            int laneNumber,
            int tileNumber,
            HashMap<String, int[]> cycleRangeByRead,
            boolean secondCall,
            boolean pfFilter,
            String barcodeSeqTagName,
            String barcodeQualTagName) {

        this.id = id;
        this.laneNumber = laneNumber;
        this.tileNumber = tileNumber;
        this.intensityDir = intensityDir;
        this.baseCallDir  = baseCallDir;
        
        this.barcodeSeqTagName  = barcodeSeqTagName;
        this.barcodeQualTagName = barcodeQualTagName;
        
        this.includeSecondCall = secondCall;
        this.pfFilter = pfFilter;

        this.cycleRangeByRead = cycleRangeByRead;

        int numOfReads = this.cycleRangeByRead.size();
        this.bclFileReaderListByRead = new HashMap<String, BCLFileReader[]>(numOfReads);
        if (this.includeSecondCall) {
            this.sclFileReaderListByRead = new HashMap<String, SCLFileReader[]>(numOfReads);
        } else {
            this.sclFileReaderListByRead = null;
        }

        if (cycleRangeByRead.get("read1") == null) {
            log.error("Read 1 must be given");
        }

        if (cycleRangeByRead.get("read2") != null) {
            this.pairedRead = true;
        } else {
            this.pairedRead = false;
        }

        if (cycleRangeByRead.get("readIndex") != null) {
            this.indexed = true;
        } else {
            this.indexed = false;
        }

        this.laneSubDir = "L00" + this.laneNumber;
        this.tileName = "s_" + this.laneNumber + "_" + this.tileNumber;
        
        final DecimalFormat tileNumberFormatter = new DecimalFormat("0000");
        this.tileNameInFour = "s_" + this.laneNumber + "_" + tileNumberFormatter.format(this.tileNumber);

        this.cLocsFileName = this.intensityDir
                + File.separator
                + this.laneSubDir
                + File.separator
                + this.tileNameInFour + ".clocs";
        
        this.posFileName = this.intensityDir
                + File.separator
                + this.tileNameInFour + "_pos.txt";

        this.filterFileName = this.checkFilterFileName();
    }

    /**
     * read each cluster and write them to output bam file
     * @param outputSam
     * @throws Exception
     */
    public void processTile(SAMFileWriter outputSam) throws Exception {
        
        log.info("Open filter file: " + this.getFilterFileName());
        FilterFileReader filterFileReader = new FilterFileReader(this.getFilterFileName());
        
        File clocsFile = new File( this.getcLocsFileName() );
        File posFile = new File( this.getPosFileName() );

        CLocsFileReader clocsFileReader = null;
        PosFileReader posFileReader = null;
        boolean clocsExisted;

        if(clocsFile.exists()){
           log.info("open clocs file: " + this.getcLocsFileName());
           clocsFileReader = new CLocsFileReader(this.getcLocsFileName());
           clocsExisted = true;
        }else if( posFile.exists() ) {
           log.info("open pos file: " + this.getPosFileName());
           posFileReader = new PosFileReader(this.getPosFileName());
           clocsExisted = false;
        }else{
            String errorMessage = "Both clocs and pos files are not available for this tile: "
                    + this.getcLocsFileName() + " "
                    + this.getPosFileName();
            log.error(errorMessage);
            throw new RuntimeException(errorMessage);
        }

        SAMFileHeader samFileHeader = outputSam.getFileHeader();

        int totalClusterInTile = filterFileReader.getTotalClusters();
        //log.info("Total cluster from filter file: " + totalClusterInTile);

        //the number of cluster in each bcl or scl checked here
        this.checkBCLClusterNumber(totalClusterInTile);
        if(this.includeSecondCall){
            this.checkSCLClusterNumber(totalClusterInTile);
        }

        log.info("Reading cluster one by one");
        int clusterIndex = 0;
        while (filterFileReader.hasNext()) {

            clusterIndex++;

            //position
            String[] pos;
            if(clocsExisted){
                pos = clocsFileReader.next();
            }else{
                pos = posFileReader.next();
            }
            String readName = this.getReadName(pos);

            //filtered
            int filtered = (Integer) filterFileReader.next();

            //read 1
            byte [][] basesQuals1 = this.getNextClusterBaseQuals("read1");

            //read 2
            byte [][] basesQuals2 = null;
            if(this.isPairedRead()){
                basesQuals2 = this.getNextClusterBaseQuals("read2");
            }
            
            //index read
            byte [][] basesQualsIndex = null;
            if(this.isIndexed()){
                 basesQualsIndex = this.getNextClusterBaseQuals("readIndex");
            }

            //second call
            String secondBases1 = null;
            String secondBases2 = null;
            if(this.includeSecondCall){
                secondBases1 = this.getNextClusterSecondBases("read1");
                if(this.isPairedRead()){
                   secondBases2 = this.getNextClusterSecondBases("read2");
                }
            }


            //write to bam
            if(!(this.pfFilter && filtered == 0)){
                SAMRecord recordRead1 = this.getSAMRecord(samFileHeader, readName, clusterIndex, basesQuals1, secondBases1, basesQualsIndex, filtered, pairedRead, true);
                this.writeToBam(outputSam, recordRead1);
                if(this.pairedRead){
                    SAMRecord recordRead2 = this.getSAMRecord(samFileHeader, readName, clusterIndex, basesQuals2, secondBases2, null, filtered, pairedRead, false);
                    this.writeToBam(outputSam, recordRead2);
                }
            }
        }

        //check number of clusters from filter header is correct

        if(totalClusterInTile != filterFileReader.getCurrentCluster()){
            throw new Exception("Number of clusters in filter file "
                    + filterFileReader.getFileName()
                    + " is incorrect");
        }
        log.debug("Correct number of clusters processed in filter file: " + filterFileReader.getCurrentCluster());
       

        //check number of clusters from filter file match the cluster nubmer in clocs file
        if (clocsFileReader != null && clocsFileReader.getCurrentTotalClusters() != totalClusterInTile) {
            throw new Exception("Number of clusters in clocs file does not match filter file "
                    + filterFileReader.getTotalClusters() + " "
                    + clocsFileReader.getCurrentTotalClusters());
        }
      
        int totalCurrentClusters = 0;
        if(clocsFileReader != null){
             totalCurrentClusters = clocsFileReader.getCurrentTotalClusters();
        }else if(posFileReader != null){
             totalCurrentClusters = posFileReader.getCurrentTotalClusters();
        }
        log.debug("Correct number of clusters processed in clocs or pos file: " + totalCurrentClusters);
        
        if(clocsFileReader != null && clocsFileReader.hasNext()){
            log.debug("There may be more clusters in clocs file");
        }

        log.info(filterFileReader.getCurrentPFClusters() + " PF clusters in this tile out of total " + totalClusterInTile);

        //close clocs or pos,  and filter file
        if(clocsFileReader != null){
            clocsFileReader.close();
        }
        if(posFileReader != null){
            posFileReader.close();
        }
        filterFileReader.close();
    }
    
    /**
     * 
     * @param outputSam where to write bam record
     * @param recordRead bam record
     */
    private void writeToBam(SAMFileWriter outputSam, SAMRecord recordRead ){
        outputSam.addAlignment(recordRead);
    }

    /**
     *
     * @param expectedClusterNumber
     * @return true if cluster number in bcl file match the one in filter file
     * @throws Exception
     */
    public boolean checkBCLClusterNumber(int expectedClusterNumber) throws Exception{
 
        log.debug("Checking cluster number in BCL files");
        for (Map.Entry<String, BCLFileReader []> entry : this.bclFileReaderListByRead.entrySet()) {
              BCLFileReader [] bclFileReaderList = entry.getValue();
              for(BCLFileReader bclFileReader: bclFileReaderList){
                  if( bclFileReader.getTotalClusters() != expectedClusterNumber){
                      throw new Exception("Number of Clusters in BCL file "
                              + bclFileReader.getFileName()
                              + " "
                              + bclFileReader.getTotalClusters()
                              + " not as expected:"
                              + expectedClusterNumber
                              );
                  }
              }
        }
        return true;
    }

    /**
     *
     * @param expectedClusterNumber
     * @return true if cluster number in scl file match the one in filter file
     * @throws Exception
     */
    public boolean checkSCLClusterNumber(int expectedClusterNumber) throws Exception {
        
        log.debug("Checking cluster number in SCL Files");

        for (Map.Entry<String, SCLFileReader[]> entry : this.sclFileReaderListByRead.entrySet()) {
            SCLFileReader[] sclFileReaderList = entry.getValue();
            for (SCLFileReader sclFileReader : sclFileReaderList) {
                if (sclFileReader.getTotalClusters() != expectedClusterNumber) {
                    throw new Exception("Number of Clusters in SCL file "
                            + sclFileReader.getFileName()
                            + " "
                            + sclFileReader.getTotalClusters()
                            + " not as expected:"
                            + expectedClusterNumber);
                }
            }
        }
        return true;
    }
    
    /**
     * open all BCL or SCL files
     *
     * @throws Exception
     */
    public void openBaseCallFiles() throws Exception {

        for (Map.Entry<String, int[]> entry : this.cycleRangeByRead.entrySet()) {

            String read = entry.getKey();
            int[] cycleRange = entry.getValue();

            log.info("Opening BCL Files for " + read );
            BCLFileReader[] bclFileReaderListRead = this.openBCLFileByCycles(cycleRange);
            this.getBclFileReaderListByRead().put(read, bclFileReaderListRead);

            if (this.includeSecondCall) {
                
                log.info("Opening SCL Files for " + read);
                SCLFileReader[] sclFileReaderListRead = this.openSCLFileByCycles(cycleRange);
                this.getSclFileReaderListByRead().put(read, sclFileReaderListRead);
            }
        }

    }

    /**
     *
     * open a list of BCL file for a range of cycles
     * @param cycleRange
     * @return an array of BCLFileReader
     * @throws Exception
     */
    private BCLFileReader[] openBCLFileByCycles(int[] cycleRange) throws Exception {

        int start = cycleRange[0];
        int end = cycleRange[1];
        int readLength = end - start + 1;
        BCLFileReader[] bclFileReaderList = new BCLFileReader[readLength];

        int index = 0;
        for (int cycle = start; cycle <= end; cycle++) {
            bclFileReaderList[index] = new BCLFileReader(this.getBaseCallFileName(cycle, true));
            index++;
        }
        return bclFileReaderList;
    }

    /**
     * open a list of SCL file for a range of cycles
     *
     * @param cycleRange
     * @return an array of SCLFileReader
     * @throws Exception
     */
    private SCLFileReader[] openSCLFileByCycles(int[] cycleRange) throws Exception {
        int start = cycleRange[0];
        int end = cycleRange[1];
        SCLFileReader[] sclFileReaderList = new SCLFileReader[end - start + 1];

        int index = 0;
        for (int cycle = start; cycle <= end; cycle++) {
            sclFileReaderList[index] = new SCLFileReader(this.getBaseCallFileName(cycle, false));
            index++;
        }
        return sclFileReaderList;
    }

    /**
     * close all BCL or SCL file in not closed yet
     *
     */
    public void closeBaseCallFiles() {

        if (this.getBclFileReaderListByRead() != null) {
            for (BCLFileReader[] list : this.getBclFileReaderListByRead().values()) {
                this.closeFileReaderList(list);
            }
        }

        if (this.getSclFileReaderListByRead() != null) {
            for (SCLFileReader[] list : this.getSclFileReaderListByRead().values()) {
                this.closeFileReaderList(list);
            }
        }
    }

    /**
     * close a list of file readers
     * @param fileReaderList
     */
    private void closeFileReaderList(IlluminaFileReader[] fileReaderList) {
        for (IlluminaFileReader fileReader : fileReaderList) {
            fileReader.close();
        }
    }

    /**
     * read bases and qualities for next cluster of one read
     * @param read
     * @return next cluster base and quality value as byte array for a read 
     * @throws Exception
     */
    public byte[][] getNextClusterBaseQuals(String read) throws Exception {
       BCLFileReader[] bclFileList = this.getBclFileReaderListByRead().get(read);
       return this.getNextClusterBaseQuals(bclFileList);
    }

    /**
     * read bases and qualities for next cluster of one read from its BCL file list
     * @param bclFileList
     * @return next cluster base and quality value as byte array from BCL file list
     * @throws Exception
     */
    public byte [][] getNextClusterBaseQuals(BCLFileReader[] bclFileList) throws Exception {

        int readLength = bclFileList.length;

        byte [][] clusterBaseQuals = new byte[2][readLength];
        int count = 0;
        for (BCLFileReader fileReader : bclFileList) {            
            byte [] cluster = fileReader.next();
            clusterBaseQuals[0][count] = cluster[0];
            clusterBaseQuals[1][count] = cluster[1];
            count++;
        }

        return clusterBaseQuals;
    }

    /**
     * read second bases for next cluster of one read
     * @param read
     * @return get next cluster second bases for a read
     * @throws Exception
     */

    public String getNextClusterSecondBases(String read) throws Exception {
       SCLFileReader[] sclFileList = this.getSclFileReaderListByRead().get(read);
       return this.getNextClusterSecondBases(sclFileList);
    }

    /**
     * read second bases for next cluster of one read from its BCL file list
     * @param sclFileList
     * @return get next cluster second bases from SCL file list
     * @throws Exception
     */
    public String getNextClusterSecondBases(SCLFileReader[] sclFileList) throws Exception {

        int readLength = sclFileList.length;

        StringBuilder bases = new StringBuilder(readLength);

        for (SCLFileReader fileReader : sclFileList) {
            char cluster = fileReader.next();
            bases.append(cluster);
        }
        return bases.toString();
    }


    /**
     * write all together for one SAM Record
     *
     * @param fileHeader
     * @param readName
     * @param clusterIndex
     * @param baseQuals
     * @param secondBases
     * @param baseQualsIndex
     * @param filter
     * @param paired
     * @param firstRead
     * @return SAM record
     */
    public SAMRecord getSAMRecord(
            SAMFileHeader fileHeader,
            String readName,
            int clusterIndex,
            byte [][] baseQuals,
            String secondBases,
            byte [][] baseQualsIndex,
            int filter,
            boolean paired,
            boolean firstRead) {

        SAMRecord samRecord = new SAMRecord(fileHeader);

        samRecord.setReadName(readName);
        samRecord.setAttribute("ci", clusterIndex);
        samRecord.setReadBases(baseQuals[0]);
        samRecord.setBaseQualities(baseQuals[1]);
        samRecord.setReadUnmappedFlag(true);
        
        
        String rgId = "1";
        
        List<SAMReadGroupRecord> readGroupList = null;
        if(fileHeader != null) {
            readGroupList = fileHeader.getReadGroups();
        }

        if (readGroupList != null && !readGroupList.isEmpty()) {
            SAMReadGroupRecord readGroup = readGroupList.get(0);
            rgId = readGroup.getId();
        }
        
        samRecord.setAttribute("RG", rgId);

        if(filter == 0){
            samRecord.setReadFailsVendorQualityCheckFlag(true);
        }

        if(paired){
           samRecord.setReadPairedFlag(paired);
           samRecord.setMateUnmappedFlag(true);
           if(firstRead){
               samRecord.setFirstOfPairFlag(firstRead);
           }else{
               samRecord.setSecondOfPairFlag(true);
           }
        }

        if( secondBases != null ){
            samRecord.setAttribute("E2", secondBases);
        }

        if(baseQualsIndex != null){

<<<<<<< HEAD
            samRecord.setAttribute("RT",this.convertByteArrayToString(baseQualsIndex[0]));
            samRecord.setAttribute("QT",this.convertPhredQualByteArrayToFastqString(baseQualsIndex[1]));
=======
            samRecord.setAttribute(this.barcodeSeqTagName, this.covertByteArrayToString(baseQualsIndex[0]));
            samRecord.setAttribute(this.barcodeQualTagName, this.covertPhredQulByteArrayToFastqString(baseQualsIndex[1]));
>>>>>>> b7f682de
        }
        
        return samRecord;
    }

    /**
     * form read name for one cluster
     *
     * @param pos
     * @return whole read name
     */
    public String getReadName(String [] pos){
        return this.id
                + ":" + this.laneNumber
                + ":" + this.tileNumber
                + ":" + pos[0]
                + ":" + pos[1];
    }

    /**
     *
     * @param cycle
     * @param firstCall
     * @return BCL or SCL base call file name 
     */
    public String getBaseCallFileName(int cycle, boolean firstCall) {
        String cycleDir = this.baseCallDir
                + File.separator
                + this.laneSubDir
                + File.separator
                + "C" + cycle + ".1"
                + File.separator
                + this.tileName;
        return firstCall ? cycleDir + ".bcl" : cycleDir + ".scl";
    }
    
    private String checkFilterFileName(){

        String filterFileNameLocal = this.baseCallDir
                + File.separator
                + this.laneSubDir
                + File.separator
                + this.tileNameInFour + ".filter";
        File filterFile = new File(filterFileNameLocal);
    
        if(!filterFile.exists()){
            log.info("Filter file " + filterFileNameLocal + " not in the basecall lane directory");
            filterFileNameLocal = this.baseCallDir
                + File.separator
                + this.tileNameInFour + ".filter";
            log.info("Now trying base call directory for the filter file: " + filterFileNameLocal);
        }
        filterFile = new File(filterFileNameLocal);
        if( !filterFile.exists() ){
            log.error("No filter file found for this tile");
            filterFileNameLocal = null;
        }
        return filterFileNameLocal;
    }

    /**
     *
     * @param array
     * @return fastq quality string from phred qual byte array
     */
    public String convertPhredQualByteArrayToFastqString(byte [] array){
        return Illumina2bamUtils.convertPhredQualByteArrayToFastqString(array);
    }

    /**
     * 
     * @param array
     * @return string from a byte array
     */
    public String convertByteArrayToString(byte [] array){
        return Illumina2bamUtils.convertByteArrayToString(array);
    }

    /**
     * @return the cLocsFileName
     */
    public String getcLocsFileName() {
        return cLocsFileName;
    }

    /**
     * @return the filterFileNameLocal
     */
    public String getFilterFileName() {
        return filterFileName;
    }

    /**
     * @return the pairedRead
     */
    public boolean isPairedRead() {
        return pairedRead;
    }

    /**
     * @return the indexed
     */
    public boolean isIndexed() {
        return indexed;
    }

    /**
     * @return the bclFileReaderListByRead
     */
    public HashMap<String, BCLFileReader[]> getBclFileReaderListByRead() {
        return bclFileReaderListByRead;
    }

    /**
     * @return the sclFileReaderListByRead
     */
    public HashMap<String, SCLFileReader[]> getSclFileReaderListByRead() {
        return sclFileReaderListByRead;
    }

    /**
     * test main method
     *
     * @param args
     * @throws Exception
     */
    public static void main (String [] args) throws Exception{

        String barcodeSeqTagName = "BC";
        String barcodeQualTagName = "QT";
     
        String intensityDir = "testdata/110323_HS13_06000_B_B039WABXX/Data/Intensities";
        String baseCallDir  = intensityDir + "/BaseCalls";
        if(args.length > 0  && args[0] != null){
            intensityDir = args[0];
        }
        
        String id = "HS13_6000";
        int lane = 1;
        int tileNumber = 1101;

        int [] cycleRangeRead1 = {1, 2};
        int [] cycleRangeRead2 = {51, 52};
        int [] cycleRangeIndex = {50, 50};

        HashMap< String, int[] > cycleRangeByRead = new HashMap<String, int[]>(1);
        cycleRangeByRead.put("read1", cycleRangeRead1);
        cycleRangeByRead.put("read2", cycleRangeRead2);
        cycleRangeByRead.put("readIndex", cycleRangeIndex);

        Tile tile = new Tile(intensityDir, baseCallDir, id, lane, tileNumber, cycleRangeByRead, true, true, barcodeSeqTagName, barcodeQualTagName);

        File outBam = new File("test.bam");
        SAMFileWriterFactory factory = new SAMFileWriterFactory();
        factory.setCreateMd5File(true);
        SAMFileHeader header = new SAMFileHeader();
        SAMFileWriter outputSam = factory
                .makeSAMOrBAMWriter(header, true, outBam);

        tile.openBaseCallFiles();
        tile.processTile(outputSam);
        tile.closeBaseCallFiles();
        
        outputSam.close();
    }

    /**
     * @return the posFileName
     */
    public String getPosFileName() {
        return posFileName;
    }
}<|MERGE_RESOLUTION|>--- conflicted
+++ resolved
@@ -587,13 +587,8 @@
 
         if(baseQualsIndex != null){
 
-<<<<<<< HEAD
-            samRecord.setAttribute("RT",this.convertByteArrayToString(baseQualsIndex[0]));
-            samRecord.setAttribute("QT",this.convertPhredQualByteArrayToFastqString(baseQualsIndex[1]));
-=======
-            samRecord.setAttribute(this.barcodeSeqTagName, this.covertByteArrayToString(baseQualsIndex[0]));
-            samRecord.setAttribute(this.barcodeQualTagName, this.covertPhredQulByteArrayToFastqString(baseQualsIndex[1]));
->>>>>>> b7f682de
+            samRecord.setAttribute(this.barcodeSeqTagName, this.convertByteArrayToString(baseQualsIndex[0]));
+            samRecord.setAttribute(this.barcodeQualTagName, this.convertPhredQualByteArrayToFastqString(baseQualsIndex[1]));
         }
         
         return samRecord;
