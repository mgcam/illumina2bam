/*
 * Copyright (C) 2012 GRL
 *
 * This library is free software. You can redistribute it and/or modify
 * it under the terms of the GNU General Public License as published by
 * the Free Software Foundation, either version 3 of the License, or
 * (at your option) any later version.
 *
 * This program is distributed in the hope that it will be useful,
 * but WITHOUT ANY WARRANTY; without even the implied warranty of
 * MERCHANTABILITY or FITNESS FOR A PARTICULAR PURPOSE.  See the
 * GNU General Public License for more details.
 *
 * You should have received a copy of the GNU General Public License
 * along with this program.  If not, see <http://www.gnu.org/licenses/>.
 * 
 * 
 */
package uk.ac.sanger.npg.picard;

import java.io.File;
import java.util.Collections;
import java.util.HashMap;
import java.util.HashSet;
import java.util.ArrayList;
import net.sf.picard.cmdline.Option;
import net.sf.picard.cmdline.StandardOptionDefinitions;
import net.sf.picard.cmdline.Usage;
import net.sf.picard.io.IoUtil;
import net.sf.picard.util.Log;
import net.sf.samtools.*;

/**
 * @author ib5@sanger.ac.uk
 * Class to to split a BAM file based on given chromosomes.  More precisely:
 *  Define subsets of the @SQ reference sequences in the BAM header by their SN fields.
 *  Filter pairs of reads based on alignment records referring to a member of this @SQ subset.
 *  Specify chromosome subset on the command line or use the default of MT and Y
 *  Send pairs of reads for which either read aligns to a chromosome/@SQ not specified in the given set to an "excluded" output.
 *  Send other pairs, i.e. both unaligned, both aligned to the given subset, or one aligned to the given subset and the other unaligned to a "target" output.
 *  Also cope with unpaired read data.
 * Rationale: we have human samples for which we only have consent to analyse Mitochondrial and Y data
 */

/*
<<<<<<< HEAD
TODO:  Option of sending output to a FIFO instead of a file?
 */
=======

  TODO:  Option of sending output to a FIFO instead of a file?
  
*/
>>>>>>> 9fd28eb3


public class SplitBamByChromosomes extends PicardCommandLine {

    private final Log log = Log.getInstance(SplitBamByChromosomes.class);

    private final String programName = "SplitBamByChromosomes";

<<<<<<< HEAD
    private final String programDS = "Split a BAM (or SAM) file into two "+
	    "files; one for records matching given chromosome subsets, and one "+
	    "for all other records. Original headers are preserved, with "+
	    "additional @PG entry.";
   
    @Option(shortName=StandardOptionDefinitions.INPUT_SHORT_NAME, 
            doc="Input SAM or BAM file")
    public File INPUT;
=======
    private final String programDS = "Split a BAM (or SAM) file into multiple files, "+
        "based on chromosome subsets. Original headers are preserved, with additional @PG entry.";
   
    @Option(shortName=StandardOptionDefinitions.INPUT_SHORT_NAME, doc="Input SAM or BAM file")
        public File INPUT;
>>>>>>> 9fd28eb3
    
    @Option(shortName="O", doc="Prefix for output SAM/BAM filenames.")
        public String OUTPUT_PREFIX;

<<<<<<< HEAD
    @Option(shortName="S", doc="@SQ reference sequence values (eg. "+
            "chromosomes) in BAM header to split away. Option may be used "+
            "multiple times to select multiple chromosomes. Default subset: "+
            "Y, MT.", optional=true)
    public ArrayList<String> SUBSET;
=======
    @Option(shortName="S", doc="Subsets of @SQ values (eg. chromosomes) in BAM header to split away. Members of a subset are separated by commas; subsets are separated by colons (example: 1,3,5:X,Y). @SQ values not specified in the subset string are written to their own file. Default split: Y,MT", optional=true)
        public String SUBSETS;
>>>>>>> 9fd28eb3

    @Usage(programVersion= version)
        public final String USAGE = getStandardUsagePreamble() + programDS + " "; 

<<<<<<< HEAD
	private final int EXCLUDED_INDEX = 0;
	private final int TARGET_INDEX = 1;
	private final int[] OUTPUT_INDICES = {EXCLUDED_INDEX, TARGET_INDEX};
=======
    @Override protected int doWork() {
        /*
         * 'Main' method inherited from net.sf.picard.cmdline.CommandLineProgram
         */
        log.info("Starting SplitBamByChromosomes");
        if (SUBSETS == null) {
            SUBSETS = "Y,MT"; // default if not specified on command line
        }
        log.info("Parsing subset argument");
        HashMap<String, Integer> subsetMap = parseSubsetArg(SUBSETS); 
>>>>>>> 9fd28eb3

    @Override protected int doWork() {
	    /*
	     * 'Main' method inherited from net.sf.picard.cmdline.CommandLineProgram
	     */
	    log.info("Starting SplitBamByChromosomes");
	    if (SUBSET.isEmpty()) { // default if not specified on command line
		    SUBSET.add("Y");
		    SUBSET.add("MT"); 
	    }
	    for (String member: SUBSET) {
		    log.info("Subset contains: "+member);
	    }
        log.info("Checking input file");
        IoUtil.assertFileIsReadable(INPUT);
        final SAMFileReader in = new SAMFileReader(INPUT);
        final SAMFileHeader header = in.getFileHeader();
<<<<<<< HEAD
        checkSequenceDictionary(header.getSequenceDictionary());
        log.info("Opening output files");
        final HashMap<Integer, SAMFileWriter> writers = 
	        getWriters(header, OUTPUT_PREFIX, in.isBinary());
        log.info("Writing output split by @SQ subset");
        readWriteRecords(in, writers);
        for (SAMFileWriter writer : writers.values()) {
	        writer.close();
        }
        return 0;
    }

	private void checkSequenceDictionary(SAMSequenceDictionary seqDict) {
		/* basic sanity checks on @SQ dictionary from SAM header
		 * write warnings/info to log
		 */
		if (seqDict.isEmpty()) { // eg. testdata/bam/6210_8.sam
			String msg = "SAM header @SQ dictionary is empty.";
			log.warn(msg); 
		} else {
			Integer seqSize = seqDict.size();
			log.info(seqSize.toString()+" items read from SAM header @SQ.");
		}
		// check for input subsets not in @SQ dictionary; warn if found
		for (String member : SUBSET) {
			Boolean empty = true;
			for (SAMSequenceRecord rec : seqDict.getSequences()) {
				if (rec.getSequenceName().equals(member)) {
					empty = false;
					break;
				}
			}
			if (empty) {
				String msg = "Subset member "+member+" from input argument "+
					"does not match any item in @SQ dictionary."; 
				log.warn(msg);
			}
		}
	}

    private SAMFileHeader 
	    getUpdatedSamHeader(SAMFileHeader inputHeader, Integer index) {
	    /*
	     * Update SAM/BAM file header; add a new @PG program record
	     */
	    SAMFileHeader header = inputHeader.clone();
	    SAMProgramRecord rec = getThisProgramRecord(programName, programDS);
	    // getThisProgramRecord() is from PicardCommandLine
	    String isTarget = "IS_TARGET:";
	    if (index.equals(TARGET_INDEX)) {
		    isTarget = isTarget+"Y";
	    } else {
		    isTarget = isTarget+"N";
	    }
	    rec.setAttribute("IT", isTarget);
	    header.addProgramRecord(rec);
	    return header;
    }

    private HashMap<Integer, SAMFileWriter>
	    getWriters(SAMFileHeader headerBase, String namePrefix,
	               boolean isBinary) {
	    /* 
	     * Get map from subset indices to SAMFileWriter objects, for output
	     * Updates SAM/BAM headers
	     * Also generates filenames using namePrefix
	     */
	    HashMap<Integer, SAMFileWriter> writers = 
		    new HashMap<Integer, SAMFileWriter>();
	    SAMFileWriterFactory factory = new SAMFileWriterFactory();
	    for (Integer i: OUTPUT_INDICES) {
		    String fileName = namePrefix+"_"+String.format("%03d", i);
		    if (isBinary) { fileName = fileName + ".bam"; }
		    else { fileName = fileName + ".sam"; }
		    File outputFile = new File(fileName);
            IoUtil.assertFileIsWritable( outputFile );
            SAMFileHeader newHeader = getUpdatedSamHeader(headerBase, i);
            SAMFileWriter out = 
	            factory.makeSAMOrBAMWriter(newHeader, false, outputFile);
            writers.put(i, out);
	    }
	    return writers;
    }

	private void readWriteRecords(SAMFileReader in, 
	                              HashMap<Integer, SAMFileWriter> writers) {
		/* iterate over records from input, write to appropriate output
		   assume paired reads are adjacent and have same QNAME/read_name
		 */
		String lastq = null;
		ArrayList<SAMRecord> readGroup = new ArrayList<SAMRecord>();
		for (SAMRecord rec: in){
			String qname = rec.getReadName();
			if (!(qname.equals(lastq)) && (lastq != null)) {
				// start of new read group; write previous group to file
				writeGroup(readGroup, writers);
				readGroup.clear();
			}
			readGroup.add(rec);
			lastq = qname;
		}
		writeGroup(readGroup, writers); // write final read group
	}

	private void writeGroup(ArrayList<SAMRecord> readGroup,
	                        HashMap<Integer, SAMFileWriter> writers) {
		/*
		 * Write a group of reads from SAM/BAM file
		 * Reads have same query name, but may align to different chromosomes
		 * If *any* alignment is *not* in SUBSET, write group to default file
		 * EXCEPTION: Unaligned reads paired with SUBSET reads go to SUBSET file
		 * Excluded file corresponds to "unconsented data"
		 * Underlying principles:
		 * 1. Paired reads go to the same file, AND
		 * 2. Reads which align to "unconsented" references go to excluded file
		 */
		int destination = TARGET_INDEX;
		for (SAMRecord rec: readGroup) {
			// first pass -- find destination index for all reads
			String rname = rec.getReferenceName();
			if (!(SUBSET.contains(rname)) && !(rname.equals("*"))) {
				destination = EXCLUDED_INDEX;
				break;
			}
		}
		for (SAMRecord rec: readGroup) {
			// second pass -- write all reads to appropriate file
			writers.get(destination).addAlignment(rec);
		}
	}

=======
        subsetMap = updateSubsetMap(subsetMap, header.getSequenceDictionary());

        log.info("Opening output files");
        final HashMap<Integer, SAMFileWriter> writers = getWriters(subsetMap, header, OUTPUT_PREFIX,
                                                                   in.isBinary());

        log.info("Writing output split by @SQ subset");
        for (SAMRecord rec: in){
            String rName = rec.getReferenceName();
            Integer index = 0;
            if (!(rName.equals("*"))) { index = subsetMap.get(rName); }
            if (index == null) {
                log.warn("Reference name "+rName+" does not appear in header @SQ fields");
                index = 0;
            }
            SAMFileWriter out = writers.get(index);
            if ( out == null ) {
                String msg = "SAM output writer not found for subset index "+index.toString();
                log.error(msg);
                throw new RuntimeException(msg);
            }
            writers.get(index).addAlignment(rec);
        }
        for (SAMFileWriter writer: writers.values()) {
            writer.close();
        }
        log.info("Output written to files");
        return 0;
    }

    private HashMap<String, Integer> updateSubsetMap(HashMap<String, Integer> subsetMap,
                                                     SAMSequenceDictionary seqDict) throws RuntimeException {
        /*
         * Cross-reference mapping from parseSubsetArg() with @SQ dictionary from SAM header
         * create a mapping from items in @SQ dictionary to subset index
         * sequences not specified in command-line argument are mapped to subset 0
         */
        if (seqDict.isEmpty()) { // eg. testdata/bam/6210_8.sam
            String msg = "SAM header @SQ dictionary is empty.";
            log.warn(msg); 
        } else {
            Integer seqSize = seqDict.size();
            log.info(seqSize.toString()+" items found in SAM header @SQ dictionary.");
        }
        // check for input subsets which do not correspond to anything in @SQ dictionary; warn if found
        for (String inputSubset : subsetMap.keySet() ) {
            Boolean empty = true;
            for (SAMSequenceRecord rec : seqDict.getSequences()) {
                if (rec.getSequenceName().equals(inputSubset)) {
                    empty = false;
                    break;
                }
            }
            if (empty) {
                String msg = "Subset "+inputSubset
                    +" from input argument does not match any item in @SQ dictionary."; 
                log.warn(msg);
            }
        }
        // check items in @SQ dictionary; if any do not have subsets, assign to (default) subset 0
        Boolean empty = true;
        for (SAMSequenceRecord rec : seqDict.getSequences()) {
            String name = rec.getSequenceName();
            if (!(subsetMap.containsKey(name))) {
                subsetMap.put(name, 0);
            } else {
                empty = false;
            }
        }
        if (empty) {
            log.warn("No valid subsets supplied for @SQ values; all sequences will be output to default file.");
        }
        return subsetMap;
    }

    private SAMFileHeader getUpdatedSamHeader(SAMFileHeader inputHeader, HashMap<String, Integer> subsetMap,
                                              Integer index) {
        /*
         * Update SAM/BAM file header; add a new @PG program record for this class
         */
        SAMFileHeader header = inputHeader.clone();
        SAMProgramRecord rec = getThisProgramRecord(programName, programDS);  // method from PicardCommandLine
        // now set @RS attribute, indicating the reference subset being used
        ArrayList<String> refs = new ArrayList<String>();
        for (String ref: subsetMap.keySet()) {
            if (subsetMap.get(ref) == index) {
                refs.add(ref);
            }
        }
        Collections.sort(refs);
        StringBuilder sb = new StringBuilder("REFERENCE_SUBSET");
        String sep = ",";
        for (String ref: refs) {
            sb.append(sep);
            sb.append(ref);
        }
        rec.setAttribute("RS", sb.toString());
        rec.setAttribute("SA", "SPLIT_ARG "+SUBSETS); // record string used to define split
        String isDefault = "N";
        if (index == 0) { isDefault = "Y"; }
        rec.setAttribute("DF", "IS_DEFAULT:"+isDefault); // is this file the default output?
        header.addProgramRecord(rec);
        return header;
    }

    private HashMap<Integer, SAMFileWriter> getWriters(HashMap<String, Integer> subsetMap,
                                                       SAMFileHeader headerBase, String namePrefix,
                                                       boolean isBinary) {
        /* 
         * Generate a mapping from subset indices to SAMFileWriter objects, for output
         * Also generates filenames using namePrefix
         */
        HashSet<Integer> valueSet = new HashSet<Integer>(subsetMap.values());
        Integer valueTotal = valueSet.size();
        log.info(valueTotal.toString()+" @SQ subsets found.");
        HashMap<Integer, SAMFileWriter> writers = new HashMap<Integer, SAMFileWriter>();
        SAMFileWriterFactory factory = new SAMFileWriterFactory();
        for (Integer i: valueSet) {
            String fileName = namePrefix+"_"+String.format("%03d", i);
            if (isBinary) { fileName = fileName + ".bam"; }
            else { fileName = fileName + ".sam"; }
            File outputFile = new File(fileName);
            IoUtil.assertFileIsWritable( outputFile );
            SAMFileHeader newHeader = getUpdatedSamHeader(headerBase, subsetMap, i);
            SAMFileWriter out = factory.makeSAMOrBAMWriter(newHeader, false, outputFile);
            writers.put(i, out);
        }
        return writers;
    }

    private HashMap<String, Integer> parseSubsetArg(String subsetArg) throws RuntimeException {
        /* 
         * parse command-line argument which specifies subsets of @SQ values (with basic sanity checking)
         * assign an integer to each subset; return a mapping from @SQ value to subset number
         * 'zeroth' subset is always the default (for @SQ not specified on the command line, if any)
         * doWork() in base class net.sf.picard.cmdline.CommandLineProgram throws RuntimeException
         */
        HashMap<String, Integer> subsetMap = new HashMap<String, Integer>();
        String[] subsets = subsetArg.split(":");
        Integer i = 1; // index 0 is for @SQ values not in subset argument, so counting starts from 1
        for (String subset : subsets) {
            String[] members = subset.split(",");
            for (String member : members) {
                boolean error = false;
                String msg = "";
                if (member.length() == 0) {
                    msg = "Subset parsing error: Subset name of zero length found";
                    error = true;
                }
                if (subsetMap.containsKey(member)) {
                    msg = "Subset parsing error: Same @SQ value in multiple subsets";
                    error = true;
                }
                if (error) {
                    log.error(msg);
                    throw new RuntimeException(msg);
                }
                subsetMap.put(member, i);
            }
            i++;
        }
        return subsetMap;
    }
    
>>>>>>> 9fd28eb3
    public static void main(final String[] args) {        
        System.exit(new SplitBamByChromosomes().instanceMain(args));
    } 
      
}<|MERGE_RESOLUTION|>--- conflicted
+++ resolved
@@ -43,16 +43,8 @@
  */
 
 /*
-<<<<<<< HEAD
 TODO:  Option of sending output to a FIFO instead of a file?
  */
-=======
-
-  TODO:  Option of sending output to a FIFO instead of a file?
-  
-*/
->>>>>>> 9fd28eb3
-
 
 public class SplitBamByChromosomes extends PicardCommandLine {
 
@@ -60,7 +52,6 @@
 
     private final String programName = "SplitBamByChromosomes";
 
-<<<<<<< HEAD
     private final String programDS = "Split a BAM (or SAM) file into two "+
 	    "files; one for records matching given chromosome subsets, and one "+
 	    "for all other records. Original headers are preserved, with "+
@@ -69,47 +60,21 @@
     @Option(shortName=StandardOptionDefinitions.INPUT_SHORT_NAME, 
             doc="Input SAM or BAM file")
     public File INPUT;
-=======
-    private final String programDS = "Split a BAM (or SAM) file into multiple files, "+
-        "based on chromosome subsets. Original headers are preserved, with additional @PG entry.";
-   
-    @Option(shortName=StandardOptionDefinitions.INPUT_SHORT_NAME, doc="Input SAM or BAM file")
-        public File INPUT;
->>>>>>> 9fd28eb3
     
     @Option(shortName="O", doc="Prefix for output SAM/BAM filenames.")
         public String OUTPUT_PREFIX;
 
-<<<<<<< HEAD
     @Option(shortName="S", doc="@SQ reference sequence values (eg. "+
             "chromosomes) in BAM header to split away. Option may be used "+
             "multiple times to select multiple chromosomes. Default subset: "+
             "Y, MT.", optional=true)
     public ArrayList<String> SUBSET;
-=======
-    @Option(shortName="S", doc="Subsets of @SQ values (eg. chromosomes) in BAM header to split away. Members of a subset are separated by commas; subsets are separated by colons (example: 1,3,5:X,Y). @SQ values not specified in the subset string are written to their own file. Default split: Y,MT", optional=true)
-        public String SUBSETS;
->>>>>>> 9fd28eb3
 
     @Usage(programVersion= version)
-        public final String USAGE = getStandardUsagePreamble() + programDS + " "; 
-
-<<<<<<< HEAD
+	    public final String USAGE = getStandardUsagePreamble()+programDS + " "; 
 	private final int EXCLUDED_INDEX = 0;
 	private final int TARGET_INDEX = 1;
 	private final int[] OUTPUT_INDICES = {EXCLUDED_INDEX, TARGET_INDEX};
-=======
-    @Override protected int doWork() {
-        /*
-         * 'Main' method inherited from net.sf.picard.cmdline.CommandLineProgram
-         */
-        log.info("Starting SplitBamByChromosomes");
-        if (SUBSETS == null) {
-            SUBSETS = "Y,MT"; // default if not specified on command line
-        }
-        log.info("Parsing subset argument");
-        HashMap<String, Integer> subsetMap = parseSubsetArg(SUBSETS); 
->>>>>>> 9fd28eb3
 
     @Override protected int doWork() {
 	    /*
@@ -127,7 +92,6 @@
         IoUtil.assertFileIsReadable(INPUT);
         final SAMFileReader in = new SAMFileReader(INPUT);
         final SAMFileHeader header = in.getFileHeader();
-<<<<<<< HEAD
         checkSequenceDictionary(header.getSequenceDictionary());
         log.info("Opening output files");
         final HashMap<Integer, SAMFileWriter> writers = 
@@ -259,172 +223,6 @@
 		}
 	}
 
-=======
-        subsetMap = updateSubsetMap(subsetMap, header.getSequenceDictionary());
-
-        log.info("Opening output files");
-        final HashMap<Integer, SAMFileWriter> writers = getWriters(subsetMap, header, OUTPUT_PREFIX,
-                                                                   in.isBinary());
-
-        log.info("Writing output split by @SQ subset");
-        for (SAMRecord rec: in){
-            String rName = rec.getReferenceName();
-            Integer index = 0;
-            if (!(rName.equals("*"))) { index = subsetMap.get(rName); }
-            if (index == null) {
-                log.warn("Reference name "+rName+" does not appear in header @SQ fields");
-                index = 0;
-            }
-            SAMFileWriter out = writers.get(index);
-            if ( out == null ) {
-                String msg = "SAM output writer not found for subset index "+index.toString();
-                log.error(msg);
-                throw new RuntimeException(msg);
-            }
-            writers.get(index).addAlignment(rec);
-        }
-        for (SAMFileWriter writer: writers.values()) {
-            writer.close();
-        }
-        log.info("Output written to files");
-        return 0;
-    }
-
-    private HashMap<String, Integer> updateSubsetMap(HashMap<String, Integer> subsetMap,
-                                                     SAMSequenceDictionary seqDict) throws RuntimeException {
-        /*
-         * Cross-reference mapping from parseSubsetArg() with @SQ dictionary from SAM header
-         * create a mapping from items in @SQ dictionary to subset index
-         * sequences not specified in command-line argument are mapped to subset 0
-         */
-        if (seqDict.isEmpty()) { // eg. testdata/bam/6210_8.sam
-            String msg = "SAM header @SQ dictionary is empty.";
-            log.warn(msg); 
-        } else {
-            Integer seqSize = seqDict.size();
-            log.info(seqSize.toString()+" items found in SAM header @SQ dictionary.");
-        }
-        // check for input subsets which do not correspond to anything in @SQ dictionary; warn if found
-        for (String inputSubset : subsetMap.keySet() ) {
-            Boolean empty = true;
-            for (SAMSequenceRecord rec : seqDict.getSequences()) {
-                if (rec.getSequenceName().equals(inputSubset)) {
-                    empty = false;
-                    break;
-                }
-            }
-            if (empty) {
-                String msg = "Subset "+inputSubset
-                    +" from input argument does not match any item in @SQ dictionary."; 
-                log.warn(msg);
-            }
-        }
-        // check items in @SQ dictionary; if any do not have subsets, assign to (default) subset 0
-        Boolean empty = true;
-        for (SAMSequenceRecord rec : seqDict.getSequences()) {
-            String name = rec.getSequenceName();
-            if (!(subsetMap.containsKey(name))) {
-                subsetMap.put(name, 0);
-            } else {
-                empty = false;
-            }
-        }
-        if (empty) {
-            log.warn("No valid subsets supplied for @SQ values; all sequences will be output to default file.");
-        }
-        return subsetMap;
-    }
-
-    private SAMFileHeader getUpdatedSamHeader(SAMFileHeader inputHeader, HashMap<String, Integer> subsetMap,
-                                              Integer index) {
-        /*
-         * Update SAM/BAM file header; add a new @PG program record for this class
-         */
-        SAMFileHeader header = inputHeader.clone();
-        SAMProgramRecord rec = getThisProgramRecord(programName, programDS);  // method from PicardCommandLine
-        // now set @RS attribute, indicating the reference subset being used
-        ArrayList<String> refs = new ArrayList<String>();
-        for (String ref: subsetMap.keySet()) {
-            if (subsetMap.get(ref) == index) {
-                refs.add(ref);
-            }
-        }
-        Collections.sort(refs);
-        StringBuilder sb = new StringBuilder("REFERENCE_SUBSET");
-        String sep = ",";
-        for (String ref: refs) {
-            sb.append(sep);
-            sb.append(ref);
-        }
-        rec.setAttribute("RS", sb.toString());
-        rec.setAttribute("SA", "SPLIT_ARG "+SUBSETS); // record string used to define split
-        String isDefault = "N";
-        if (index == 0) { isDefault = "Y"; }
-        rec.setAttribute("DF", "IS_DEFAULT:"+isDefault); // is this file the default output?
-        header.addProgramRecord(rec);
-        return header;
-    }
-
-    private HashMap<Integer, SAMFileWriter> getWriters(HashMap<String, Integer> subsetMap,
-                                                       SAMFileHeader headerBase, String namePrefix,
-                                                       boolean isBinary) {
-        /* 
-         * Generate a mapping from subset indices to SAMFileWriter objects, for output
-         * Also generates filenames using namePrefix
-         */
-        HashSet<Integer> valueSet = new HashSet<Integer>(subsetMap.values());
-        Integer valueTotal = valueSet.size();
-        log.info(valueTotal.toString()+" @SQ subsets found.");
-        HashMap<Integer, SAMFileWriter> writers = new HashMap<Integer, SAMFileWriter>();
-        SAMFileWriterFactory factory = new SAMFileWriterFactory();
-        for (Integer i: valueSet) {
-            String fileName = namePrefix+"_"+String.format("%03d", i);
-            if (isBinary) { fileName = fileName + ".bam"; }
-            else { fileName = fileName + ".sam"; }
-            File outputFile = new File(fileName);
-            IoUtil.assertFileIsWritable( outputFile );
-            SAMFileHeader newHeader = getUpdatedSamHeader(headerBase, subsetMap, i);
-            SAMFileWriter out = factory.makeSAMOrBAMWriter(newHeader, false, outputFile);
-            writers.put(i, out);
-        }
-        return writers;
-    }
-
-    private HashMap<String, Integer> parseSubsetArg(String subsetArg) throws RuntimeException {
-        /* 
-         * parse command-line argument which specifies subsets of @SQ values (with basic sanity checking)
-         * assign an integer to each subset; return a mapping from @SQ value to subset number
-         * 'zeroth' subset is always the default (for @SQ not specified on the command line, if any)
-         * doWork() in base class net.sf.picard.cmdline.CommandLineProgram throws RuntimeException
-         */
-        HashMap<String, Integer> subsetMap = new HashMap<String, Integer>();
-        String[] subsets = subsetArg.split(":");
-        Integer i = 1; // index 0 is for @SQ values not in subset argument, so counting starts from 1
-        for (String subset : subsets) {
-            String[] members = subset.split(",");
-            for (String member : members) {
-                boolean error = false;
-                String msg = "";
-                if (member.length() == 0) {
-                    msg = "Subset parsing error: Subset name of zero length found";
-                    error = true;
-                }
-                if (subsetMap.containsKey(member)) {
-                    msg = "Subset parsing error: Same @SQ value in multiple subsets";
-                    error = true;
-                }
-                if (error) {
-                    log.error(msg);
-                    throw new RuntimeException(msg);
-                }
-                subsetMap.put(member, i);
-            }
-            i++;
-        }
-        return subsetMap;
-    }
-    
->>>>>>> 9fd28eb3
     public static void main(final String[] args) {        
         System.exit(new SplitBamByChromosomes().instanceMain(args));
     } 
