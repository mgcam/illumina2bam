--- conflicted
+++ resolved
@@ -32,11 +32,7 @@
  */
 public abstract class PicardCommandLine extends CommandLineProgram {
     
-<<<<<<< HEAD
-    public static final String version = "1.05";
-=======
-    public static final String version = "1.06";
->>>>>>> 6b7b37d3
+    public static final String version = "1.07";
     
     /**
      * Generate Program Record for this program itself
